# Generative Computer

![Generative Computer in action](./generative-computer-demo.gif)

Generative Computer is an interactive desktop inspired by Claude Imagine and built on top of Gemini CLI. You can talk to the computer to generate any content you want.

This is a proof of concept which will be iterated quickly as the project develops.

## How It Works

<<<<<<< HEAD
A generative computer runs an AI agent on the backend that generates code to render what the user requests in real time.
=======
- **🎯 Free tier**: 60 requests/min and 1,000 requests/day with personal Google account.
- **🧠 Powerful Gemini 2.5 Pro**: Access to 1M token context window.
- **🔧 Built-in tools**: Google Search grounding, file operations, shell commands, web fetching.
- **🔌 Extensible**: MCP (Model Context Protocol) support for custom integrations.
- **💻 Terminal-first**: Designed for developers who live in the command line.
- **🛡️ Open source**: Apache 2.0 licensed.
>>>>>>> 7db79e14

1. You type a request in the computer (rendered in the browser).
2. The backend forwards the request to the Gemini agent.
3. Gemini edits `GeneratedContent.tsx` (and only that file right now).
4. Vite hot-reloads, so the desktop windows morph in real time.

## System Requirements

- Node.js 20 or newer
- npm 9+
- Gemini CLI credentials on the machine (OAuth login, API key, or Vertex AI)

## First-Time Setup

Clone and boot the desktop:

```bash
git clone https://github.com/joshbickett/generative-computer
cd generative-computer
./computer
```

The helper installs dependencies, builds the Gemini CLI bundle, checks authentication, and launches both backend and frontend. If cached credentials are missing, it guides you through login before continuing. Future runs are the same—just type `./computer` from the repo root.

Prefer a global command? Run `npm link` (or symlink `computer` somewhere on your `$PATH`) to start the Generative Computer from any directory with a plain `computer`.

## Run the Full Experience

```bash
./computer
```

The orchestrator will:

- Double-check Gemini authentication (and reopen `npm start` if credentials are missing)
- Install dependencies for the repo, backend, and frontend when `node_modules/` folders are absent
- Build the Gemini CLI bundle if `bundle/gemini.js` is missing
- Start the backend on `http://localhost:3001` with `USE_REAL_AGENT=true`
- Start the Vite dev server on `http://localhost:5173`

Press `Ctrl+C` to shut everything down.

### Helpful Environment Flags

<<<<<<< HEAD
- `DEBUG_AGENT=true ./computer` — surface Gemini stdout/stderr and write transcripts to `logs/agent/`

## Project Structure

```
generative-computer/
├── frontend/
│   ├── src/components/
│   │   ├── CommandInput.tsx    # Always-on prompt box (protected from edits)
│   │   ├── Desktop.tsx         # Desktop layout and window manager
│   │   ├── Window.tsx          # Draggable window wrapper
│   │   └── GeneratedContent.tsx # File Gemini rewrites on every command
│   └── package.json
├── backend/
│   ├── server.js               # Express API (POST /api/command)
│   ├── gemini-agent.js         # Spawns the Gemini CLI bundle with guardrails
│   └── smart-simulator.js      # Deterministic fallback content generator
├── bundle/                     # Output of `npm run build` (gemini.js lives here)
├── start.sh                    # Launch script for auth + both services
└── logs/agent/                 # Populated when DEBUG_AGENT=true
```

## Stay In The Loop
=======
**✨ Best for:** Individual developers as well as anyone who has a Gemini Code Assist License. (see [quota limits and terms of service](https://cloud.google.com/gemini/docs/quotas) for details)

**Benefits:**

- **Free tier**: 60 requests/min and 1,000 requests/day
- **Gemini 2.5 Pro** with 1M token context window
- **No API key management** - just sign in with your Google account
- **Automatic updates** to latest models

#### Start Gemini CLI, then choose _Login with Google_ and follow the browser authentication flow when prompted

```bash
gemini
```

#### If you are using a paid Code Assist License from your organization, remember to set the Google Cloud Project

```bash
# Set your Google Cloud Project
export GOOGLE_CLOUD_PROJECT="YOUR_PROJECT_ID"
gemini
```

### Option 2: Gemini API Key

**✨ Best for:** Developers who need specific model control or paid tier access

**Benefits:**

- **Free tier**: 100 requests/day with Gemini 2.5 Pro
- **Model selection**: Choose specific Gemini models
- **Usage-based billing**: Upgrade for higher limits when needed

```bash
# Get your key from https://aistudio.google.com/apikey
export GEMINI_API_KEY="YOUR_API_KEY"
gemini
```

### Option 3: Vertex AI

**✨ Best for:** Enterprise teams and production workloads

**Benefits:**

- **Enterprise features**: Advanced security and compliance
- **Scalable**: Higher rate limits with billing account
- **Integration**: Works with existing Google Cloud infrastructure

```bash
# Get your key from Google Cloud Console
export GOOGLE_API_KEY="YOUR_API_KEY"
export GOOGLE_GENAI_USE_VERTEXAI=true
gemini
```

For Google Workspace accounts and other authentication methods, see the [authentication guide](./docs/get-started/authentication.md).

## 🚀 Getting Started

### Basic Usage

#### Start in current directory

```bash
gemini
```

#### Include multiple directories

```bash
gemini --include-directories ../lib,../docs
```

#### Use specific model

```bash
gemini -m gemini-2.5-flash
```

#### Non-interactive mode for scripts

Get a simple text response:

```bash
gemini -p "Explain the architecture of this codebase"
```

For more advanced scripting, including how to parse JSON and handle errors, use
the `--output-format json` flag to get structured output:

```bash
gemini -p "Explain the architecture of this codebase" --output-format json
```

### Quick Examples

#### Start a new project

```bash
cd new-project/
gemini
> Write me a Discord bot that answers questions using a FAQ.md file I will provide
```

#### Analyze existing code

```bash
git clone https://github.com/google-gemini/gemini-cli
cd gemini-cli
gemini
> Give me a summary of all of the changes that went in yesterday
```

## 📚 Documentation

### Getting Started

- [**Quickstart Guide**](./docs/get-started/index.md) - Get up and running quickly.
- [**Authentication Setup**](./docs/get-started/authentication.md) - Detailed auth configuration.
- [**Configuration Guide**](./docs/get-started/configuration.md) - Settings and customization.
- [**Keyboard Shortcuts**](./docs/cli/keyboard-shortcuts.md) - Productivity tips.

### Core Features

- [**Commands Reference**](./docs/cli/commands.md) - All slash commands (`/help`, `/chat`, etc).
- [**Custom Commands**](./docs/cli/custom-commands.md) - Create your own reusable commands.
- [**Context Files (GEMINI.md)**](./docs/cli/gemini-md.md) - Provide persistent context to Gemini CLI.
- [**Checkpointing**](./docs/cli/checkpointing.md) - Save and resume conversations.
- [**Token Caching**](./docs/cli/token-caching.md) - Optimize token usage.

### Tools & Extensions

- [**Built-in Tools Overview**](./docs/tools/index.md)
  - [File System Operations](./docs/tools/file-system.md)
  - [Shell Commands](./docs/tools/shell.md)
  - [Web Fetch & Search](./docs/tools/web-fetch.md)
- [**MCP Server Integration**](./docs/tools/mcp-server.md) - Extend with custom tools.
- [**Custom Extensions**](./docs/extensions/index.md) - Build and share your own commands.

### Advanced Topics

- [**Headless Mode (Scripting)**](./docs/cli/headless.md) - Use Gemini CLI in automated workflows.
- [**Architecture Overview**](./docs/architecture.md) - How Gemini CLI works.
- [**IDE Integration**](./docs/ide-integration/index.md) - VS Code companion.
- [**Sandboxing & Security**](./docs/cli/sandbox.md) - Safe execution environments.
- [**Trusted Folders**](./docs/cli/trusted-folders.md) - Control execution policies by folder.
- [**Enterprise Guide**](./docs/cli/enterprise.md) - Deploy and manage in a corporate environment.
- [**Telemetry & Monitoring**](./docs/cli/telemetry.md) - Usage tracking.
- [**Tools API Development**](./docs/core/tools-api.md) - Create custom tools.

### Troubleshooting & Support

- [**Troubleshooting Guide**](./docs/troubleshooting.md) - Common issues and solutions.
- [**FAQ**](./docs/faq.md) - Frequently asked questions.
- Use `/bug` command to report issues directly from the CLI.

### Using MCP Servers

Configure MCP servers in `~/.gemini/settings.json` to extend Gemini CLI with custom tools:

```text
> @github List my open pull requests
> @slack Send a summary of today's commits to #dev channel
> @database Run a query to find inactive users
```

See the [MCP Server Integration guide](./docs/tools/mcp-server.md) for setup instructions.

## 🤝 Contributing

We welcome contributions! Gemini CLI is fully open source (Apache 2.0), and we encourage the community to:

- Report bugs and suggest features.
- Improve documentation.
- Submit code improvements.
- Share your MCP servers and extensions.

See our [Contributing Guide](./CONTRIBUTING.md) for development setup, coding standards, and how to submit pull requests.

Check our [Official Roadmap](https://github.com/orgs/google-gemini/projects/11) for planned features and priorities.

## 📖 Resources

- **[Official Roadmap](./ROADMAP.md)** - See what's coming next.
- **[Changelog](./docs/changelogs/index.md)** - See recent notable updates.
- **[NPM Package](https://www.npmjs.com/package/@google/gemini-cli)** - Package registry.
- **[GitHub Issues](https://github.com/google-gemini/gemini-cli/issues)** - Report bugs or request features.
- **[Security Advisories](https://github.com/google-gemini/gemini-cli/security/advisories)** - Security updates.

### Uninstall

See the [Uninstall Guide](docs/cli/uninstall.md) for removal instructions.
>>>>>>> 7db79e14

🚀 **Follow me on Twitter for updates on the project:** [Follow me on Twitter](https://x.com/intent/follow?screen_name=josh_bickett)

## Troubleshooting

- **Missing bundle** – run `npm run build` if `bundle/gemini.js` is absent before calling `./computer` (or `npm start`).
- **Authentication loop** – rerun `npm start` and choose “Login with Google” (or your preferred auth mode) to refresh credentials.
- **Ports 3001/5173 busy** – stop conflicting processes; `./computer` attempts to free both ports automatically.
- **Node version warnings** – switch to Node 20 (`nvm use 20`, `fnm use 20`, etc.) to avoid runtime issues.

Enjoy building on the generative desktop! ✨<|MERGE_RESOLUTION|>--- conflicted
+++ resolved
@@ -8,21 +8,23 @@
 
 ## How It Works
 
-<<<<<<< HEAD
 A generative computer runs an AI agent on the backend that generates code to render what the user requests in real time.
-=======
+
+1. You type a request in the computer (rendered in the browser).
+2. The backend forwards the request to the Gemini agent.
+3. Gemini edits `GeneratedContent.tsx` (and only that file right now).
+4. Vite hot-reloads, so the desktop windows morph in real time.
+
+## Gemini CLI Highlights
+
+Upstream Gemini CLI powers this project; notable capabilities include:
+
 - **🎯 Free tier**: 60 requests/min and 1,000 requests/day with personal Google account.
 - **🧠 Powerful Gemini 2.5 Pro**: Access to 1M token context window.
 - **🔧 Built-in tools**: Google Search grounding, file operations, shell commands, web fetching.
 - **🔌 Extensible**: MCP (Model Context Protocol) support for custom integrations.
 - **💻 Terminal-first**: Designed for developers who live in the command line.
 - **🛡️ Open source**: Apache 2.0 licensed.
->>>>>>> 7db79e14
-
-1. You type a request in the computer (rendered in the browser).
-2. The backend forwards the request to the Gemini agent.
-3. Gemini edits `GeneratedContent.tsx` (and only that file right now).
-4. Vite hot-reloads, so the desktop windows morph in real time.
 
 ## System Requirements
 
@@ -62,7 +64,6 @@
 
 ### Helpful Environment Flags
 
-<<<<<<< HEAD
 - `DEBUG_AGENT=true ./computer` — surface Gemini stdout/stderr and write transcripts to `logs/agent/`
 
 ## Project Structure
@@ -86,7 +87,83 @@
 ```
 
 ## Stay In The Loop
-=======
+
+🚀 **Follow me on Twitter for updates on the project:** [Follow me on Twitter](https://x.com/intent/follow?screen_name=josh_bickett)
+
+## Troubleshooting
+
+- **Missing bundle** – run `npm run build` if `bundle/gemini.js` is absent before calling `./computer` (or `npm start`).
+- **Authentication loop** – rerun `npm start` and choose “Login with Google” (or your preferred auth mode) to refresh credentials.
+- **Ports 3001/5173 busy** – stop conflicting processes; `./computer` attempts to free both ports automatically.
+- **Node version warnings** – switch to Node 20 (`nvm use 20`, `fnm use 20`, etc.) to avoid runtime issues.
+
+Enjoy building on the generative desktop! ✨
+
+The sections below summarize the latest upstream Gemini CLI information for reference.
+
+## Gemini CLI Release Channels
+
+See [Releases](./docs/releases.md) for more details.
+
+### Preview
+
+New preview releases will be published each week at UTC 2359 on Tuesdays. These releases will not have been fully vetted and may contain regressions or other outstanding issues. Please help us test and install with `preview` tag.
+
+```bash
+npm install -g @google/gemini-cli@preview
+```
+
+### Stable
+
+- New stable releases will be published each week at UTC 2000 on Tuesdays, this will be the full promotion of last week's `preview` release + any bug fixes and validations. Use `latest` tag.
+
+```bash
+npm install -g @google/gemini-cli@latest
+```
+
+### Nightly
+
+- New releases will be published each week at UTC 0000 each day, This will be all changes from the main branch as represented at time of release. It should be assumed there are pending validations and issues. Use `nightly` tag.
+
+```bash
+npm install -g @google/gemini-cli@nightly
+```
+
+## 📋 Gemini CLI Key Features
+
+### Code Understanding & Generation
+
+- Query and edit large codebases
+- Generate new apps from PDFs, images, or sketches using multimodal capabilities
+- Debug issues and troubleshoot with natural language
+
+### Automation & Integration
+
+- Automate operational tasks like querying pull requests or handling complex rebases
+- Use MCP servers to connect new capabilities, including [media generation with Imagen, Veo or Lyria](https://github.com/GoogleCloudPlatform/vertex-ai-creative-studio/tree/main/experiments/mcp-genmedia)
+- Run non-interactively in scripts for workflow automation
+
+### Advanced Capabilities
+
+- Ground your queries with built-in [Google Search](https://ai.google.dev/gemini-api/docs/grounding) for real-time information
+- Conversation checkpointing to save and resume complex sessions
+- Custom context files (GEMINI.md) to tailor behavior for your projects
+
+### GitHub Integration
+
+Integrate Gemini CLI directly into your GitHub workflows with [**Gemini CLI GitHub Action**](https://github.com/google-github-actions/run-gemini-cli):
+
+- **Pull Request Reviews**: Automated code review with contextual feedback and suggestions
+- **Issue Triage**: Automated labeling and prioritization of GitHub issues based on content analysis
+- **On-demand Assistance**: Mention `@gemini-cli` in issues and pull requests for help with debugging, explanations, or task delegation
+- **Custom Workflows**: Build automated, scheduled and on-demand workflows tailored to your team's needs
+
+## 🔐 Gemini CLI Authentication Options
+
+Choose the authentication method that best fits your needs:
+
+### Option 1: Login with Google (OAuth login using your Google Account)
+
 **✨ Best for:** Individual developers as well as anyone who has a Gemini Code Assist License. (see [quota limits and terms of service](https://cloud.google.com/gemini/docs/quotas) for details)
 
 **Benefits:**
@@ -145,7 +222,7 @@
 
 For Google Workspace accounts and other authentication methods, see the [authentication guide](./docs/get-started/authentication.md).
 
-## 🚀 Getting Started
+## 🚀 Gemini CLI Getting Started
 
 ### Basic Usage
 
@@ -175,8 +252,7 @@
 gemini -p "Explain the architecture of this codebase"
 ```
 
-For more advanced scripting, including how to parse JSON and handle errors, use
-the `--output-format json` flag to get structured output:
+For more advanced scripting, including how to parse JSON and handle errors, use the `--output-format json` flag to get structured output:
 
 ```bash
 gemini -p "Explain the architecture of this codebase" --output-format json
@@ -201,7 +277,7 @@
 > Give me a summary of all of the changes that went in yesterday
 ```
 
-## 📚 Documentation
+## 📚 Gemini CLI Documentation
 
 ### Getting Started
 
@@ -256,20 +332,20 @@
 
 See the [MCP Server Integration guide](./docs/tools/mcp-server.md) for setup instructions.
 
-## 🤝 Contributing
-
-We welcome contributions! Gemini CLI is fully open source (Apache 2.0), and we encourage the community to:
+## 🤝 Contributing to Gemini CLI
+
+Gemini CLI is fully open source (Apache 2.0), and the community is encouraged to:
 
 - Report bugs and suggest features.
 - Improve documentation.
 - Submit code improvements.
-- Share your MCP servers and extensions.
-
-See our [Contributing Guide](./CONTRIBUTING.md) for development setup, coding standards, and how to submit pull requests.
-
-Check our [Official Roadmap](https://github.com/orgs/google-gemini/projects/11) for planned features and priorities.
-
-## 📖 Resources
+- Share MCP servers and extensions.
+
+See the upstream [Contributing Guide](./CONTRIBUTING.md) for development setup, coding standards, and how to submit pull requests.
+
+Check the [Official Roadmap](https://github.com/orgs/google-gemini/projects/11) for planned features and priorities.
+
+## 📖 Gemini CLI Resources
 
 - **[Official Roadmap](./ROADMAP.md)** - See what's coming next.
 - **[Changelog](./docs/changelogs/index.md)** - See recent notable updates.
@@ -280,15 +356,15 @@
 ### Uninstall
 
 See the [Uninstall Guide](docs/cli/uninstall.md) for removal instructions.
->>>>>>> 7db79e14
-
-🚀 **Follow me on Twitter for updates on the project:** [Follow me on Twitter](https://x.com/intent/follow?screen_name=josh_bickett)
-
-## Troubleshooting
-
-- **Missing bundle** – run `npm run build` if `bundle/gemini.js` is absent before calling `./computer` (or `npm start`).
-- **Authentication loop** – rerun `npm start` and choose “Login with Google” (or your preferred auth mode) to refresh credentials.
-- **Ports 3001/5173 busy** – stop conflicting processes; `./computer` attempts to free both ports automatically.
-- **Node version warnings** – switch to Node 20 (`nvm use 20`, `fnm use 20`, etc.) to avoid runtime issues.
-
-Enjoy building on the generative desktop! ✨+
+## 📄 Gemini CLI Legal
+
+- **License**: [Apache License 2.0](LICENSE)
+- **Terms of Service**: [Terms & Privacy](./docs/tos-privacy.md)
+- **Security**: [Security Policy](SECURITY.md)
+
+---
+
+<p align="center">
+  Built with ❤️ by Google and the open source community
+</p>